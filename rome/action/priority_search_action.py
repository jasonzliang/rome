--- conflicted
+++ resolved
@@ -139,11 +139,7 @@
                 prompt += "No function/class definitions found\n"
 
         prompt += f"""
-<<<<<<< HEAD
-Return a JSON OBJECT with {min(len(file_overviews), self.batch_size)} files like below. These files should be a mixture of high priority files (from 7-10). For files with same priority, randomly choose one.
-=======
-Return a JSON OBJECT with {min(len(file_overviews), self.batch_size)} highest priority files:
->>>>>>> 969edcc5
+Return a JSON OBJECT with {min(len(file_overviews), self.batch_size)} files like below. These files should be a mixture of higher priority files (from 7-10). For files with same priority, randomly choose one.
 {{
   "path/to/file1.py": 9,
   "path/to/file2.py": 8,
